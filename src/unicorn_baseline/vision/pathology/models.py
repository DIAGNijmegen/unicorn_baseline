--- conflicted
+++ resolved
@@ -160,12 +160,7 @@
             return class_token
 
         else:
-<<<<<<< HEAD
-            return embedding
-
-=======
             raise ValueError(f"Unknown mode: {self.mode}. Choose from 'full', 'patch_tokens', or 'class_token'.")
->>>>>>> 8412cd21
 
 class PRISM(SlideFeatureExtractor):
     """
